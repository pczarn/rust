--- conflicted
+++ resolved
@@ -1,11 +1,5 @@
 fn main() {
     let mut b = ~3;
-<<<<<<< HEAD
     let _x = &mut *b;
     let _y = &mut *b; //~ ERROR cannot borrow
-}
-=======
-    let _x = &mut *b;   //~ NOTE prior loan as mutable granted here
-    let _y = &mut *b;   //~ ERROR loan of dereference of mutable ~ pointer as mutable conflicts with prior loan
-}
->>>>>>> 063851ff
+}